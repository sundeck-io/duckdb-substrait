import duckdb
import pytest

def test_substrait_json(require):
    connection = require('substrait')
    if connection is None:
        return

    connection.execute('CREATE TABLE integers (i integer)')
    json =  connection.get_substrait_json("select * from integers limit 5").fetchone()[0]
    expected_result = '{"relations":[{"root":{"input":{"fetch":{"input":{"project":{"input":{"read":{"baseSchema":{"names":["i"],"struct":{"types":[{"i32":{"nullability":"NULLABILITY_NULLABLE"}}],"nullability":"NULLABILITY_REQUIRED"}},"projection":{"select":{"structItems":[{}]},"maintainSingularStruct":true},"namedTable":{"names":["integers"]}}},"expressions":[{"selection":{"directReference":{"structField":{}},"rootReference":{}}}]}},"count":"5"}},"names":["i"]}}]}'
    assert json == expected_result

<<<<<<< HEAD
    with pytest.raises(duckdb.Error, match="Invalid Error: Catalog Error: Table with name p does not exist!"):
        connection.get_substrait_json("select * from p limit 5").fetchone()[0]
        
    # Test closed connection
    connection.close()
    with pytest.raises(duckdb.ConnectionException, match="Connection has already been closed"):
        connection.get_substrait_json("select * from integers limit 5")
=======
>>>>>>> b43dbb51
<|MERGE_RESOLUTION|>--- conflicted
+++ resolved
@@ -10,14 +10,3 @@
     json =  connection.get_substrait_json("select * from integers limit 5").fetchone()[0]
     expected_result = '{"relations":[{"root":{"input":{"fetch":{"input":{"project":{"input":{"read":{"baseSchema":{"names":["i"],"struct":{"types":[{"i32":{"nullability":"NULLABILITY_NULLABLE"}}],"nullability":"NULLABILITY_REQUIRED"}},"projection":{"select":{"structItems":[{}]},"maintainSingularStruct":true},"namedTable":{"names":["integers"]}}},"expressions":[{"selection":{"directReference":{"structField":{}},"rootReference":{}}}]}},"count":"5"}},"names":["i"]}}]}'
     assert json == expected_result
-
-<<<<<<< HEAD
-    with pytest.raises(duckdb.Error, match="Invalid Error: Catalog Error: Table with name p does not exist!"):
-        connection.get_substrait_json("select * from p limit 5").fetchone()[0]
-        
-    # Test closed connection
-    connection.close()
-    with pytest.raises(duckdb.ConnectionException, match="Connection has already been closed"):
-        connection.get_substrait_json("select * from integers limit 5")
-=======
->>>>>>> b43dbb51
